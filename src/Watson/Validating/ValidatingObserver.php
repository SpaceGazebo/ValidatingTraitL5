--- conflicted
+++ resolved
@@ -61,20 +61,10 @@
      */
     protected function performValidation(Model $model, $event)
     {
-<<<<<<< HEAD
-        // We will only perform validation if enabled.
-        if ($model->getValidating())
-        {
-            if ($model->isValid($event) === false)
-            {
-                return false;
-            }
-=======
         // If the model has validating enabled, perform it.
         if ($model->getValidating() && $model->getRuleset($event) && $model->isValid($event) === false)
         {
             return false;
->>>>>>> 68768823
         }
     }
 }