<?php

<<<<<<< HEAD
use \Illuminate\Database\Eloquent\Model;
use \Illuminate\Support\Facades\Event;
use \Watson\Validating\ValidationException;
/**
 * we do not want to return the $validationResult
 * because false would cancel the remaining observers
 * and advanced validation error messages could get lost
 * this is cleaner than rewriting Laravel's
 * event-observer-priority-magic
 * 
 *     return false; // will still cancel the save,
 * but please use something like
 *     $model->getErrors()->add('is_published','Could not publish because not enough dragons!')
 * so that the user will not be lost
 */
class ValidatingObserver {
=======
namespace Watson\Validating;

use Illuminate\Database\Eloquent\Model;
use Illuminate\Support\Facades\Event;
use Watson\Validating\ValidationException;
>>>>>>> 0663b93e

class ValidatingObserver
{
    /**
     * Register the validation event for saving the model. Saving validation
     * should only occur if creating and updating validation does not.
     *
     * @param  \Illuminate\Database\Eloquent\Model $model
     * @return boolean
     */
    public function saving(Model $model)
    {
        $event = __FUNCTION__;
        $extraRules = $model->getValidatableStates();
        if ($model->processing)
        {
            $extraRules[] = $model->processing;
            $event = $model->processing;
        }
        
        // If the model has validating enabled, perform it.
        if ($model->getValidating())
        {
            // Fire the namespaced validating event and prevent validation
            // if it returns a value.
            if ($this->fireValidatingEvent($model, $event) !== null) return;

            $validationResult = $model->performValidation($model->getRules($extraRules,'errors',/*$onlyRequested*/false));
            $validationWarningsResult = $model->performWarningsValidation($model->getRules($extraRules,'warnings',/*$onlyRequested*/false));
            if ($validationResult === false)
            {
                // Fire the validating failed event.
                $this->fireValidatedEvent($model, 'failed');

                return;
            }
            // Fire the validating.passed event.
            $this->fireValidatedEvent($model, 'passed');
        }
        else
        {
            $this->fireValidatedEvent($model, 'skipped');
        }
    }

    /**
     * Register the validation event for restoring the model.
     *
     * @param  \Illuminate\Database\Eloquent\Model $model
     * @return boolean
     */
    public function restoring(Model $model)
    {
        $event = __FUNCTION__;
        // If the model has validating enabled, perform it.
        if ($model->getValidating())
        {
            // Fire the namespaced validating event and prevent validation
            // if it returns a value.
            if ($this->fireValidatingEvent($model, $event) !== null) return;

            $validationResult = $model->performValidation($model, $model->getRules('restoring','errors',/*$onlyRequested*/true));
            if ($validationResult === false)
            {
                // Fire the validating failed event.
                $this->fireValidatedEvent($model, 'failed');

                return;
            }
            // Fire the validating.passed event.
            $this->fireValidatedEvent($model, 'passed');
        }
        else
        {
            $this->fireValidatedEvent($model, 'skipped');
        }
    }
    
    /**
     * Register the validation event for deleting the model.
     *
     * @param  \Illuminate\Database\Eloquent\Model $model
     * @return boolean
     */
    public function deleting(Model $model)
    {
        $event = __FUNCTION__;
        // If the model has validating enabled, perform it.
        if ($model->getValidating()) {
            // Fire the namespaced validating event and prevent validation
            // if it returns a value.
            if ($this->fireValidatingEvent($model, $event) !== null) {
                return;
            }

<<<<<<< HEAD
            $validationResult = $model->performValidation($model->getRules(['deleting'],'errors',/*$onlyRequested*/true));
            if ($validationResult === false)
            {
                // Fire the validating failed event.
                $this->fireValidatedEvent($model, 'failed');

                return;
=======
            if ($model->isValid() === false) {
                // Fire the validating failed event.
                $this->fireValidatedEvent($model, 'failed');

                if ($model->getThrowValidationExceptions()) {
                    $model->throwValidationException();
                }

                return false;
>>>>>>> 0663b93e
            }
            // Fire the validating.passed event.
            $this->fireValidatedEvent($model, 'passed');
        } else {
            $this->fireValidatedEvent($model, 'skipped');
        }
    }

    /**
     * Fire the namespaced validating event.
     *
     * @param  \Illuminate\Database\Eloquent\Model $model
     * @param  string $event
     * @return mixed
     */
    protected function fireValidatingEvent(Model $model, $event)
    {
        return Event::until("eloquent.validating: ".get_class($model), [$model, $event]);
    }

    /**
     * Fire the namespaced post-validation event.
     *
     * @param  \Illuminate\Database\Eloquent\Model $model
     * @param  string $status
     * @return void
     */
    protected function fireValidatedEvent(Model $model, $status)
    {
        Event::fire("eloquent.validated: ".get_class($model), [$model, $status]);
    }
}<|MERGE_RESOLUTION|>--- conflicted
+++ resolved
@@ -1,9 +1,11 @@
 <?php
 
-<<<<<<< HEAD
-use \Illuminate\Database\Eloquent\Model;
-use \Illuminate\Support\Facades\Event;
-use \Watson\Validating\ValidationException;
+namespace Watson\Validating;
+
+use Illuminate\Database\Eloquent\Model;
+use Illuminate\Support\Facades\Event;
+use Watson\Validating\ValidationException;
+
 /**
  * we do not want to return the $validationResult
  * because false would cancel the remaining observers
@@ -16,17 +18,9 @@
  *     $model->getErrors()->add('is_published','Could not publish because not enough dragons!')
  * so that the user will not be lost
  */
-class ValidatingObserver {
-=======
-namespace Watson\Validating;
-
-use Illuminate\Database\Eloquent\Model;
-use Illuminate\Support\Facades\Event;
-use Watson\Validating\ValidationException;
->>>>>>> 0663b93e
-
 class ValidatingObserver
 {
+
     /**
      * Register the validation event for saving the model. Saving validation
      * should only occur if creating and updating validation does not.
@@ -119,25 +113,12 @@
                 return;
             }
 
-<<<<<<< HEAD
             $validationResult = $model->performValidation($model->getRules(['deleting'],'errors',/*$onlyRequested*/true));
-            if ($validationResult === false)
-            {
+            if ($validationResult === false) {
                 // Fire the validating failed event.
                 $this->fireValidatedEvent($model, 'failed');
 
                 return;
-=======
-            if ($model->isValid() === false) {
-                // Fire the validating failed event.
-                $this->fireValidatedEvent($model, 'failed');
-
-                if ($model->getThrowValidationExceptions()) {
-                    $model->throwValidationException();
-                }
-
-                return false;
->>>>>>> 0663b93e
             }
             // Fire the validating.passed event.
             $this->fireValidatedEvent($model, 'passed');
@@ -169,4 +150,5 @@
     {
         Event::fire("eloquent.validated: ".get_class($model), [$model, $status]);
     }
+
 }