--- conflicted
+++ resolved
@@ -322,11 +322,7 @@
         // Get the validation rules.
         $rules = $this->getRuleset($ruleset) ?: $this->getRules();
 
-<<<<<<< HEAD
-        if ($this->exists && $this->injectUniqueIdentifier) 
-=======
         if ($this->exists && $this->getInjectUniqueIdentifier())
->>>>>>> d7b806bf
         {
             $rules = $this->injectUniqueIdentifierToRules($rules);
         }
