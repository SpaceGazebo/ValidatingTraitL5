--- conflicted
+++ resolved
@@ -255,11 +255,7 @@
 
         foreach ($keys as $key)
         {
-<<<<<<< HEAD
-            $rulesets[] = $this->getRuleset($key) ?: [];
-=======
             $rulesets[] = $this->getRuleset($key, false);
->>>>>>> 20e87585
         }
 
         return array_filter(call_user_func_array('array_merge', $rulesets));
