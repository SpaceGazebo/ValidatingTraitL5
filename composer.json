--- conflicted
+++ resolved
@@ -11,19 +11,11 @@
     ],
     "require": {
         "php": ">=5.4.0",
-<<<<<<< HEAD
-        "illuminate/contracts": "5.0.*|5.1.*|5.2.*",
-        "illuminate/database": "5.0.*|5.1.*|5.2.*",
-        "illuminate/events": "5.0.*|5.1.*|5.2.*",
-        "illuminate/support": "5.0.*|5.1.*|5.2.*",
-        "illuminate/validation": "5.0.*|5.1.*|5.2.*"
-=======
         "illuminate/contracts": ">=5.3",
         "illuminate/database": ">=5.3",
         "illuminate/events": ">=5.3",
         "illuminate/support": ">=5.3",
         "illuminate/validation": ">=5.3"
->>>>>>> 0663b93e
     },
     "require-dev": {
         "mockery/mockery": "0.9.*",
@@ -33,5 +25,11 @@
         "psr-4": {
             "Watson\\Validating\\": "src/"
         }
-    }
+    },
+    "extra": {
+        "branch-alias": {
+            "dev-master": "1.0-dev"
+        }
+    },
+    "minimum-stability": "dev"
 }