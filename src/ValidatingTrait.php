<?php

namespace Watson\Validating;

use Illuminate\Support\MessageBag;
use Illuminate\Validation\Factory;
use Illuminate\Support\Facades\Validator;
use Watson\Validating\Injectors\UniqueInjector;

trait ValidatingTrait
{
    use UniqueInjector;

    /**
     * Error messages as provided by the validator.
     *
     * @var \Illuminate\Support\MessageBag
     */
    protected $validationErrors;

    /**
<<<<<<< HEAD
     * Warning messages as provided by the validator.
     *
     * @var \Illuminate\Support\MessageBag
     */
    protected $validationWarnings;

    /**
     * Whether the model should undergo validation
     * when saving or not.
=======
     * Whether the model should undergo validation when saving or not.
>>>>>>> 0663b93e
     *
     * @var bool
     */
    protected $validating = true;

    /**
     * The Validator factory class used for validation.
     *
     * @var \Illuminate\Validation\Factory
     */
    protected $validator;

    /**
     * The custom validation attribute names.
     *
     * @var array;
     */
    protected $validationAttributeNames;

    /**
     * Boot the trait. Adds an observer class for validating.
     *
     * @return void
     */
    public static function bootValidatingTrait()
    {
        static::observe(new ValidatingObserver);
    }

    /**
     * Returns whether or not the model will attempt to validate
     * itself when saving.
     *
     * @return bool
     */
    public function getValidating()
    {
        return $this->validating;
    }

     /**
     * Set whether the model should attempt validation on saving.
     *
     * @param  bool $value
     * @return void
     */
    public function setValidating($value)
    {
        $this->validating = (boolean) $value;
    }

    /**
     * Returns whether the model will raise an exception or
     * return a boolean when validating.
     *
     * @return bool
     */
    public function getThrowValidationExceptions()
    {
        return isset($this->throwValidationExceptions) ? $this->throwValidationExceptions : false;
    }

    /**
     * Set whether the model should raise an exception or
     * return a boolean on a failed validation.
     *
     * @param  bool $value
     * @return void
     * @throws InvalidArgumentException
     */
    public function setThrowValidationExceptions($value)
    {
        $this->throwValidationExceptions = (boolean) $value;
    }

    /**
     * Returns whether or not the model will add it's unique
     * identifier to the rules when validating.
     *
     * @return bool
     */
    public function getInjectUniqueIdentifier()
    {
        return isset($this->injectUniqueIdentifier) ? $this->injectUniqueIdentifier : true;
    }

    /**
     * Set the model to add unique identifier to rules when performing
     * validation.
     *
     * @param  bool $value
     * @return void
     * @throws InvalidArgumentException
     */
    public function setInjectUniqueIdentifier($value)
    {
        $this->injectUniqueIdentifier = (boolean) $value;
    }

    /**
     * Get the model.
     *
     * @return \Illuminate\Database\Eloquent\Model
     */
    public function getModel()
    {
        return $this;
    }

    /**
     * Get the casted model attributes.
     *
     * @return array
     */
    public function getModelAttributes()
    {
        $attributes = $this->getModel()->getAttributes();

        foreach ($attributes as $key => $value) {
            // The validator doesn't handle Carbon instances, so instead of casting
            // them we'll return their raw value instead.
            if (in_array($key, $this->getDates()) || $this->isDateCastable($key)) {
                $attributes[$key] = $value;
                continue;
            }

            $attributes[$key] = $this->getModel()->getAttributeValue($key);
        }

        return $attributes;
    }

    /**
     * Get the custom validation messages being used by the model.
     *
     * @return array
     */
    public function getValidationMessages()
    {
        return isset($this->validationMessages) ? $this->validationMessages : [];
    }

    /**
     * Get the validating attribute names.
     *
     * @return mixed
     */
    public function getValidationAttributeNames()
    {
        return isset($this->validationAttributeNames) ? $this->validationAttributeNames : null;
    }

    /**
     * Set the validating attribute names.
     *
     * @param  array  $attributeNames
     * @return mixed
     */
    public function setValidationAttributeNames(array $attributeNames = null)
    {
        $this->validationAttributeNames = $attributeNames;
    }
    
    /**
     * In OOP, objects are not suppose to only represent the data that they
     * hold, they are suppose to represent the actions they could perform
     * 
     * each class should extend like this so that their actions can require
     * validation. Examples would be sendEmailAgain, publish, delete, etc.
     * 
     *     $ruleKeys = ValidatingTrait::getValidatableStates();
     */
    public function getValidatableStates()
    {
        $ruleKeys = ['saving','save'];
        if ($this->getModel()->getKey())
        {
            $ruleKeys[] = 'updating';
            $ruleKeys[] = 'update';
        }
        else
        {
            $ruleKeys[] = 'creating';
            $ruleKeys[] = 'create';
        }
        return $ruleKeys;
    }

    /**
     * Get the global validation rules.
     *
     * @return array
     */
    public function getRules(array $ruleKeys=array(),$type='errors',$onlyRequested=false)
    {
        $rules = $this->rules;
        $outputRules = [];
        
        $ruleKeys = $onlyRequested ? [] : $this->getModel()->getValidatableStates();
        
        $ruleSets = array_map(function($ruleSet)use($rules,$type)
        {
            if (is_array($ruleSet))
            {
                return $ruleSet;
            }
            if (is_string($ruleSet))
            {
                return array_get($rules,$type.'.'.$ruleSet,[]);
            }
            throw new \Exception ('Cant make validation rules from '.gettype($ruleSet).', expecting string or array');
        },$ruleKeys);

        if (count($ruleSets) > 0)
        {
            $mergedRules = call_user_func_array('array_merge_recursive',$ruleSets);
            
            foreach ($mergedRules as $field => $rules)
            {
                if (is_array($rules))
                {
                    $outputRules[$field] = implode("|", $rules);
                }
                else
                {
                    $outputRules[$field] = $rules;
                }
            }
        }
        
        return $outputRules;
    }

    /**
     * Handy method for using the static call Model::rules(). Protected access
     * only to allow __callStatic to get to it.
     *
     * @return array
     */
    protected function rules()
    {
        return $this->getRules();
    }

    /**
     * Set the global validation rules.
     *
     * @param  array $rules
     * @return void
     */
    public function setRules(array $rules = null)
    {
        $this->rules = $rules;
    }

    /**
     * Get the validation error messages from the model.
     *
     * @return \Illuminate\Support\MessageBag
     */
    public function getErrors()
    {
        if (!$this->validationErrors)
        {
            $this->validationErrors = new MessageBag;
        }

        return $this->validationErrors;
    }
    public function getWarnings()
    {
        if (!$this->validationWarnings)
        {
            $this->validationWarnings = new MessageBag;
        }

        return $this->validationWarnings;
    }
    /**
     * Set the error messages.
     *
     * @param  \Illuminate\Support\MessageBag $validationErrors
     * @return void
     */
    public function setErrors(MessageBag $validationErrors)
    {
        $this->validationErrors = $validationErrors;
    }
    /**
     * Set the warning messages.
     *
     * @param  \Illuminate\Support\MessageBag $validationErrors
     * @return void
     */
    public function setWarnings(MessageBag $validationWarnings)
    {
        $this->validationWarnings = $validationWarnings;
    }

    /**
     * Returns whether the model is valid or not.
     *
     * @return bool
     */
    public function isValid()
    {
        $rules = $this->getRules();

        return $this->performValidation($rules);
    }

    /**
     * Returns if the model is valid, otherwise throws an exception.
     *
     * @return bool
     * @throws \Watson\Validating\ValidationException
     */
    public function isValidOrFail()
    {
        if ( ! $this->isValid()) {
            $this->throwValidationException();
        }

        return true;
    }

    /**
     * Returns whether the model is invalid or not.
     *
     * @return bool
     */
    public function isInvalid()
    {
        return ! $this->isValid();
    }

    /**
     * Force the model to be saved without undergoing validation.
     *
     * @param  array  $options
     * @return bool
     */
    public function forceSave(array $options = [])
    {
        $currentValidatingSetting = $this->getValidating();

        $this->setValidating(false);

        $result = $this->getModel()->save($options);

        $this->setValidating($currentValidatingSetting);

        return $result;
    }

    /**
     * Perform a one-off save that will raise an exception on validation error
     * instead of returning a boolean (which is the default behaviour).
     *
     * @param  array  $options
     * @return bool
     * @throws \Throwable
     */
    public function saveOrFail(array $options = [])
    {
<<<<<<< HEAD
        if ($this->isInvalid())
        {
            $this->throwValidationException();
        }
=======
        if ($this->isInvalid()) {
            return $this->throwValidationException();
        }

>>>>>>> 0663b93e
        return $this->getModel()->parentSaveOrFail($options);
    }

    /**
     * Call the parent save or fail method provided by Eloquent.
     *
     * @param  array  $options
     * @return bool
     * @throws \Throwable
     */
<<<<<<< HEAD
    public function parentSaveOrFail(array $options = [])
=======
    public function parentSaveOrFail($options)
>>>>>>> 0663b93e
    {
        return parent::saveOrFail($options);
    }

    /**
     * Perform a one-off save that will return a boolean on
     * validation error instead of raising an exception.
     *
     * @param  array  $options
     * @return bool
     */
    public function saveOrReturn(array $options = [])
    {
        return $this->getModel()->save($options);
    }

    /**
     * Get the Validator instance.
     *
     * @return \Illuminate\Validation\Factory
     */
    public function getValidator()
    {
        return $this->validator ?: Validator::getFacadeRoot();
    }

    /**
     * Set the Validator instance.
     *
     * @param \Illuminate\Validation\Factory $validator
     */
    public function setValidator(Factory $validator)
    {
        $this->validator = $validator;
    }

    /**
     * Make a Validator instance for a given ruleset.
     *
     * @param  array $rules
     * @return \Illuminate\Validation\Factory
     */
    protected function makeValidator($rules = [])
    {
        // Get the casted model attributes.
        $attributes = $this->getModelAttributes();

        if ($this->getInjectUniqueIdentifier()) {
            $rules = $this->injectUniqueIdentifierToRules($rules);
        }

        $messages = $this->getValidationMessages();

        $validator = $this->getValidator()->make($attributes, $rules, $messages);

        if ($this->getValidationAttributeNames()) {
            $validator->setAttributeNames($this->getValidationAttributeNames());
        }

        return $validator;
    }

    /**
     * Validate the model against it's rules, returning whether
     * or not it passes and setting the error messages on the
     * model if required.
     *
     * @param  array $rules refer to validation subindexes
     * @return bool
     * @throws \Watson\Validating\ValidationException
     */
    public function performValidation($rules = [])
    {
        $validation = $this->makeValidator($rules);

        $result = $validation->passes();
        
        foreach($validation->messages()->getMessages() as $key => $arr)
        {
            foreach($arr as $index => $value)
            {
                // merge does not perform unique check
                $this->getErrors()->add($key,$value);
            }
        }

        return $result;
    }
    
    /**
     * made warnings copy
     * 
     */
    public function performWarningsValidation($rules = [])
    {
        $validation = $this->makeValidator($rules);

        $result = $validation->passes();

        foreach($validation->messages()->getMessages() as $key => $arr)
        {
            foreach($arr as $index => $value)
            {
                // merge does not perform unique check
                $this->getWarnings()->add($key,$value);
            }
        }

        return $result;
    }
    
    /**
     * 
     * @param array $addStates if we are testing for a state change, pass the new state here
     */
    public function getValidationRuleKeysFromState(array $addStates = array())
    {
        /*
         *  example usage
        if (!$this->getModel()->getKey())
        {
            $addStates[] = 'creating';
        }
        else
        {
            $addStates[] = 'updating';
        }
        */
        
        return $addStates;
    }

    /**
     * Throw a validation exception.
     *
     * @throws \Watson\Validating\ValidationException
     */
    public function throwValidationException()
    {
        $validator = $this->makeValidator($this->getRules());

        throw new ValidationException($validator, $this);
    }

    /**
     * Update the unique rules of the global rules to
     * include the model identifier.
     *
     * @return void
     */
    public function updateRulesUniques()
    {
        $rules = $this->getRules();

        $this->setRules($this->injectUniqueIdentifierToRules($rules));
    }

    /**
     * If the model already exists and it has unique validations
     * it is going to fail validation unless we also pass it's
     * primary key to the rule so that it may be ignored.
     *
     * This will go through all the rules and append the model's
     * primary key to the unique rules so that the validation
     * will work as expected.
     *
     * @param  array $rules
     * @return array
     */
    protected function injectUniqueIdentifierToRules(array $rules)
    {
        foreach ($rules as $field => &$ruleset) {
            // If the ruleset is a pipe-delimited string, convert it to an array.
            $ruleset = is_string($ruleset) ? explode('|', $ruleset) : $ruleset;

<<<<<<< HEAD
            foreach ($ruleset as &$rule)
            {
                if (starts_with(trim($rule), 'unique:'))
                {
                    $rule = $this->prepareUniqueRule($rule, $field);
=======
            foreach ($ruleset as &$rule) {
                $parameters = explode(':', $rule);
                $validationRule = array_shift($parameters);

                if ($method = $this->getUniqueIdentifierInjectorMethod($validationRule)) {
                    $rule = call_user_func_array(
                        [$this, $method],
                        [explode(',', head($parameters)), $field]
                    );
>>>>>>> 0663b93e
                }
            }
        }

        return $rules;
    }

    /**
     * Get the dynamic method name for a unique identifier injector rule if it
     * exists, otherwise return false.
     *
     * @param  string $validationRule
     * @return mixed
     */
    protected function getUniqueIdentifierInjectorMethod($validationRule)
    {
<<<<<<< HEAD
        $parameters = array_filter(explode(',', substr(trim($rule), 7)));

        // If the table name isn't set, get it.
        if ( ! isset($parameters[0]))
        {
            $parameters[0] = $this->getModel()->getTable();
        }
=======
        $method = 'prepare' . studly_case($validationRule) . 'Rule';
>>>>>>> 0663b93e

        return method_exists($this, $method) ? $method : false;
    }
}<|MERGE_RESOLUTION|>--- conflicted
+++ resolved
@@ -19,7 +19,6 @@
     protected $validationErrors;
 
     /**
-<<<<<<< HEAD
      * Warning messages as provided by the validator.
      *
      * @var \Illuminate\Support\MessageBag
@@ -27,11 +26,7 @@
     protected $validationWarnings;
 
     /**
-     * Whether the model should undergo validation
-     * when saving or not.
-=======
      * Whether the model should undergo validation when saving or not.
->>>>>>> 0663b93e
      *
      * @var bool
      */
@@ -397,17 +392,10 @@
      */
     public function saveOrFail(array $options = [])
     {
-<<<<<<< HEAD
-        if ($this->isInvalid())
-        {
-            $this->throwValidationException();
-        }
-=======
         if ($this->isInvalid()) {
             return $this->throwValidationException();
         }
 
->>>>>>> 0663b93e
         return $this->getModel()->parentSaveOrFail($options);
     }
 
@@ -418,11 +406,7 @@
      * @return bool
      * @throws \Throwable
      */
-<<<<<<< HEAD
     public function parentSaveOrFail(array $options = [])
-=======
-    public function parentSaveOrFail($options)
->>>>>>> 0663b93e
     {
         return parent::saveOrFail($options);
     }
@@ -598,13 +582,6 @@
             // If the ruleset is a pipe-delimited string, convert it to an array.
             $ruleset = is_string($ruleset) ? explode('|', $ruleset) : $ruleset;
 
-<<<<<<< HEAD
-            foreach ($ruleset as &$rule)
-            {
-                if (starts_with(trim($rule), 'unique:'))
-                {
-                    $rule = $this->prepareUniqueRule($rule, $field);
-=======
             foreach ($ruleset as &$rule) {
                 $parameters = explode(':', $rule);
                 $validationRule = array_shift($parameters);
@@ -614,7 +591,6 @@
                         [$this, $method],
                         [explode(',', head($parameters)), $field]
                     );
->>>>>>> 0663b93e
                 }
             }
         }
@@ -631,17 +607,7 @@
      */
     protected function getUniqueIdentifierInjectorMethod($validationRule)
     {
-<<<<<<< HEAD
-        $parameters = array_filter(explode(',', substr(trim($rule), 7)));
-
-        // If the table name isn't set, get it.
-        if ( ! isset($parameters[0]))
-        {
-            $parameters[0] = $this->getModel()->getTable();
-        }
-=======
         $method = 'prepare' . studly_case($validationRule) . 'Rule';
->>>>>>> 0663b93e
 
         return method_exists($this, $method) ? $method : false;
     }
